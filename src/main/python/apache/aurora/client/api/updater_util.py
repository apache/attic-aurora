--- conflicted
+++ resolved
@@ -27,7 +27,6 @@
 class UpdaterConfig(object):
   MIN_PULSE_INTERVAL_SECONDS = 60
 
-<<<<<<< HEAD
   def __init__(self, config):
     self.batch_size = config.batch_size().get()
     self.watch_secs = config.watch_secs().get()
@@ -37,21 +36,9 @@
     self.wait_for_batch_completion = config.wait_for_batch_completion().get() if config.wait_for_batch_completion() is not Empty else False
     self.rollback_on_failure = config.rollback_on_failure().get() if config.rollback_on_failure() is not Empty else True
     self.pulse_interval_secs = config.pulse_interval_secs().get() if config.pulse_interval_secs() is not Empty else None
+    self.sla_aware = config.sla_aware().get() if not Empty else None
 
     if self.batch_size <= 0:
-=======
-  def __init__(self,
-               batch_size,
-               watch_secs,
-               max_per_shard_failures,
-               max_total_failures,
-               rollback_on_failure=True,
-               wait_for_batch_completion=False,
-               pulse_interval_secs=None,
-               sla_aware=None):
-
-    if batch_size <= 0:
->>>>>>> 4e28e73b
       raise ValueError('Batch size should be greater than 0')
     if self.watch_secs < 0:
       raise ValueError('Watch seconds should be greater than or equal to 0')
@@ -59,18 +46,6 @@
       raise ValueError('Pulse interval seconds must be at least %s seconds.'
                        % self.MIN_PULSE_INTERVAL_SECONDS)
 
-<<<<<<< HEAD
-=======
-    self.batch_size = batch_size
-    self.watch_secs = watch_secs
-    self.max_total_failures = max_total_failures
-    self.max_per_instance_failures = max_per_shard_failures
-    self.rollback_on_failure = rollback_on_failure
-    self.wait_for_batch_completion = wait_for_batch_completion
-    self.pulse_interval_secs = pulse_interval_secs
-    self.sla_aware = sla_aware
-
->>>>>>> 4e28e73b
   @classmethod
   def instances_to_ranges(cls, instances):
     """Groups instance IDs into a set of contiguous integer ranges.
@@ -114,14 +89,10 @@
         rollbackOnFailure=self.rollback_on_failure,
         waitForBatchCompletion=self.wait_for_batch_completion,
         updateOnlyTheseInstances=self.instances_to_ranges(instances) if instances else None,
-<<<<<<< HEAD
-        blockIfNoPulsesAfterMs=self.pulse_interval_secs * 1000 if self.pulse_interval_secs else None,
         updateStrategy=create_update_strategy_config(self.update_strategy),
-=======
         blockIfNoPulsesAfterMs=(self.pulse_interval_secs * 1000 if self.pulse_interval_secs
             else None),
         slaAware=self.sla_aware
->>>>>>> 4e28e73b
     )
 
   def __eq__(self, other):
