--- conflicted
+++ resolved
@@ -45,11 +45,8 @@
   rollback_on_failure         = Default(Boolean, True)
   wait_for_batch_completion   = Default(Boolean, False)
   pulse_interval_secs         = Integer
-<<<<<<< HEAD
+  sla_aware                   = Default(Boolean, False)
   update_strategy = Choice([QueueUpdateStrategy, BatchUpdateStrategy, VariableBatchUpdateStrategy])
-=======
-  sla_aware                   = Default(Boolean, False)
->>>>>>> 4e28e73b
 
 
 class HttpHealthChecker(Struct):
